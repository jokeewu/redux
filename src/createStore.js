--- conflicted
+++ resolved
@@ -1,28 +1,8 @@
-<<<<<<< HEAD
 /* @flow */
+/*eslint-disable */
+import type { State, Reducer, Store } from './types';
+/*eslint-enable */
 
-import StoreClass from './Store';
-import combineReducers from './utils/combineReducers';
-
-import type { State, Reducer, Store } from './types';
-
-export default function createStore(
-  reducer: Reducer,
-  initialState: State
-): Store {
-  var finalReducer = typeof reducer === 'function' ?
-    reducer :
-    combineReducers(reducer);
-
-  var store = new StoreClass(finalReducer, initialState);
-
-  return {
-    dispatch: store.dispatch.bind(store),
-    subscribe: store.subscribe.bind(store),
-    getState: store.getState.bind(store),
-    getReducer: store.getReducer.bind(store),
-    replaceReducer: store.replaceReducer.bind(store)
-=======
 import invariant from 'invariant';
 import isPlainObject from './utils/isPlainObject';
 
@@ -33,7 +13,10 @@
   INIT: '@@redux/INIT'
 };
 
-export default function createStore(reducer, initialState) {
+export default function createStore(
+  reducer: Reducer,
+  initialState: State
+): Store {
   invariant(
     typeof reducer === 'function',
     'Expected the reducer to be a function.'
@@ -84,6 +67,5 @@
     getState,
     getReducer,
     replaceReducer
->>>>>>> 0623cf4d
   };
 }